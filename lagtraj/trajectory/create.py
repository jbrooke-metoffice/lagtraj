import datetime
from pathlib import Path

import xarray as xr
import numpy as np

from .. import DEFAULT_ROOT_DATA_PATH
from .load import load_definition
from . import build_data_path
from ..domain.load import load_data as load_domain_data
from ..utils import optional_debugging

<<<<<<< HEAD
""" Routines for creating a trajectory

Todo
- Implement different strategies (single height, weighted over heights, in future possibly hysplit)
- Add metadata to NetCDF output
- Improve linear trajectory to work with haversine functions and actual velocities
- Relax assumption of hourly data?"""
=======
# Routines for creating a trajectory
# TODO
# - Implement different strategies (single height, weighted over heights, in
#   future possibly hysplit)
# - Add metadata to NetCDF output
# - Improve linear trajectory to work with haversine functions and actual velocities
# - Relax assumption of hourly data?
>>>>>>> eb42aa7d


def create_trajectory(origin, trajectory_type, da_times):
    trajectory_fn = None
    if trajectory_type == "eulerian":
        trajectory_fn = create_eulerian_trajectory
    elif trajectory_type == "linear":
        trajectory_fn = create_linear_trajectory
    elif trajectory_type == "single_level":
        trajectory_fn = create_single_level_trajectory
    elif trajectory_type == "weighted":
        trajectory_fn = create_weighted_trajectory
    else:
        raise Exception("Trajectory_type not found")

    return trajectory_fn(origin=origin, da_times=da_times)


def main():
    import argparse

    argparser = argparse.ArgumentParser()
    argparser.add_argument("trajectory")
    argparser.add_argument(
        "-d", "--data-path", default=DEFAULT_ROOT_DATA_PATH, type=Path
    )
    argparser.add_argument("--debug", default=False, action="store_true")
    args = argparser.parse_args()

    traj_definition = load_definition(
        root_data_path=args.data_path, name=args.trajectory
    )

    if traj_definition.timestep == "domain_data":
        da_times = _get_times_from_domain(
            trajectory_definition=traj_definition, root_data_path=args.data_path
        )
    elif type(traj_definition.timestep) == datetime.timedelta:
        da_times = _build_times_dataarray(
            origin=traj_definition.origin,
            duration=traj_definition.duration,
            dt=traj_definition.timestep,
        )
    else:
        raise NotImplementedError(traj_definition.timestep)

    with optional_debugging(args.debug):
        ds_trajectory = create_trajectory(
            origin=traj_definition.origin,
            trajectory_type=traj_definition.type,
            da_times=da_times,
        )

    trajectory_data_path = build_data_path(
        root_data_path=args.data_path, trajectory_name=traj_definition.name
    )

    ds_trajectory.to_netcdf(trajectory_data_path)
    print("Saved trajectory to `{}`".format(trajectory_data_path))


def _get_times_from_domain(trajectory_definition, root_data_path):
    ds_domain = load_domain_data(
        root_data_path=root_data_path, name=trajectory_definition.domain
    )
    t0 = trajectory_definition.origin.datetime
    t_min = t0 - trajectory_definition.duration.backward
    t_max = t0 + trajectory_definition.duration.forward
    da_times = ds_domain.sel(time=slice(t_min, t_max)).time
    if da_times.count() == 0:
        raise Exception(
            "You selected to use the domain data for timesteps"
            " in the trajectory, but in the time interval selected"
            " for the trajectory ({}, {}) there are is no domain data"
            " (time range: {} to {})".format(
                t_min,
                t_max,
                ds_domain.time.min().dt.strftime("%Y-%m-%d %H:%M").item(),
                ds_domain.time.max().dt.strftime("%Y-%m-%d %H:%M").item(),
            )
        )
    return da_times


def _build_times_dataarray(origin, duration, dt):
    t0 = origin.datetime
    t_min = origin.datetime + duration.backward
    t_max = origin.datetime + duration.forward

    times = [t0]
    while times[0] > t_min:
        t_new = times[-1] + dt
        times.insert(0, t_new)
    while times[-1] < t_max:
        t_new = times[-1] + dt
        times.append(t_new)

    return xr.DataArray(times, name="time", dims=("time"))


def create_eulerian_trajectory(origin, da_times):
    ds = xr.Dataset(coords=dict(time=da_times))

    lat0 = origin.lat
    lon0 = origin.lon
    ds["lat"] = (
        ("time",),
        lat0 * np.ones(len(ds.time)),
        {"long_name": "latitude", "units": "degrees_east"},
    )
    ds["lon"] = (
        ("time",),
        lon0 * np.ones(len(ds.time)),
        {"long_name": "longitude", "units": "degrees_north"},
    )

    return ds


def create_linear_trajectory(duration, origin):
    raise NotImplementedError

    # times = pd.date_range(
    #     np.datetime64(trajectory_params["datetime_end"])
    #     - np.timedelta64(trajectory_params["duration_hours"], "h"),
    #     periods=trajectory_params["duration_hours"] + 1,
    #     freq="h",
    # )
    # nr_hours = len(times)
    # lat_end = trajectory_params["lat_end"]
    # lon_end = trajectory_params["lon_end"]
    # dlat_dt = trajectory_params["dlat_dt"]
    # dlon_dt = trajectory_params["dlon_dt"]
    # lats = lat_end - 3600.0 * dlat_dt * np.arange(nr_hours - 1, -1, -1)
    # lons = lon_end - 3600.0 * dlon_dt * np.arange(nr_hours - 1, -1, -1)
    # return trajectory_to_xarray(times, lats, lons)


def create_single_level_trajectory(duration, origin):
    raise NotImplementedError


def create_weighted_trajectory(duration, origin):
    raise NotImplementedError


if __name__ == "__main__":
    main()<|MERGE_RESOLUTION|>--- conflicted
+++ resolved
@@ -10,23 +10,13 @@
 from ..domain.load import load_data as load_domain_data
 from ..utils import optional_debugging
 
-<<<<<<< HEAD
 """ Routines for creating a trajectory
 
-Todo
-- Implement different strategies (single height, weighted over heights, in future possibly hysplit)
+# - Implement different strategies (single height, weighted over heights, in
+#   future possibly hysplit)
 - Add metadata to NetCDF output
 - Improve linear trajectory to work with haversine functions and actual velocities
 - Relax assumption of hourly data?"""
-=======
-# Routines for creating a trajectory
-# TODO
-# - Implement different strategies (single height, weighted over heights, in
-#   future possibly hysplit)
-# - Add metadata to NetCDF output
-# - Improve linear trajectory to work with haversine functions and actual velocities
-# - Relax assumption of hourly data?
->>>>>>> eb42aa7d
 
 
 def create_trajectory(origin, trajectory_type, da_times):
